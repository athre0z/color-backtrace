[package]
name = "color-backtrace"
version = "0.2.1"
authors = ["Joel Höner <athre0z@zyantific.com>"]
edition = "2018"
license = "MIT OR Apache-2.0"
repository = "https://github.com/athre0z/color-backtrace"
description = "Colorful panic backtraces"
readme = "README.md"

keywords = [
    "backtrace",
    "color",
    "colour",
    "stacktrace",
    "pretty",
]

[dependencies]
term = "0.5"
atty = "0.2"

<<<<<<< HEAD
[features]
failure-bt = ["failure"]

[dependencies.failure]
optional = true
version = "0.1.5"

=======
>>>>>>> f4603f3b
[target.'cfg(target_os="linux")'.dependencies]
backtrace = { version = "0.3", features = ["gimli-symbolize"] }

[target.'cfg(target_os="macos")'.dependencies]
backtrace = { version = "0.3", features = ["coresymbolication"] }

[target.'cfg(not(any(target_os="macos", target_os="linux")))'.dependencies]
<<<<<<< HEAD
backtrace = { version = "0.3" }
=======
backtrace = { version = "0.3" }
>>>>>>> f4603f3b
<|MERGE_RESOLUTION|>--- conflicted
+++ resolved
@@ -20,7 +20,6 @@
 term = "0.5"
 atty = "0.2"
 
-<<<<<<< HEAD
 [features]
 failure-bt = ["failure"]
 
@@ -28,8 +27,6 @@
 optional = true
 version = "0.1.5"
 
-=======
->>>>>>> f4603f3b
 [target.'cfg(target_os="linux")'.dependencies]
 backtrace = { version = "0.3", features = ["gimli-symbolize"] }
 
@@ -37,8 +34,4 @@
 backtrace = { version = "0.3", features = ["coresymbolication"] }
 
 [target.'cfg(not(any(target_os="macos", target_os="linux")))'.dependencies]
-<<<<<<< HEAD
-backtrace = { version = "0.3" }
-=======
-backtrace = { version = "0.3" }
->>>>>>> f4603f3b
+backtrace = { version = "0.3" }