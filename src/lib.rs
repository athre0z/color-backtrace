//! Colorful and clean backtraces on panic.
//!
//! This library aims to make panics a little less painful by nicely colorizing
//! them, skipping over frames of functions called after the panic was already
//! initiated and printing relevant source snippets. Frames of functions in your
//! application are colored in a different color (red) than those of
//! dependencies (green).
//!
//! ### Screenshot
//! ![Screenshot](https://i.imgur.com/jLznHxp.png)
//!
//! ### Features
//! - Colorize backtraces to be easier on the eyes
//! - Show source snippets if source files are found on disk
//! - Print frames of application code vs dependencies in different color
//! - Hide all the frames after the panic was already initiated
//! - Hide language runtime initialization frames
//!
//! ### Installing the panic handler
//!
//! In your main function, just insert the following snippet. That's it!
//! ```rust
//! color_backtrace::install();
//! ```
//!
//! If you want to customize some settings, you can instead do:
//! ```rust
//! use color_backtrace::{default_output_stream, BacktracePrinter};
//! BacktracePrinter::new().message("Custom message!").install(default_output_stream());
//! ```
//!
//! ### Controlling verbosity
//! The default verbosity is configured via the `RUST_BACKTRACE` environment
//! variable. An unset `RUST_BACKTRACE` corresponds to
//! [minimal](Verbosity::Minimal), `RUST_BACKTRACE=1` to
//! [medium](Verbosity::Medium) and `RUST_BACKTRACE=full` to
//! [full](Verbosity::Full) verbosity levels.

use std::env;
use std::fs::File;
use std::io::{BufRead, BufReader, ErrorKind};
use std::panic::PanicInfo;
use std::path::PathBuf;
use std::sync::Mutex;
use termcolor::{Ansi, Color, ColorChoice, ColorSpec, StandardStream, WriteColor};

#[cfg(feature = "failure-bt")]
pub mod failure;

// Re-export termcolor so users don't have to depend on it themselves.
pub use termcolor;

// ============================================================================================== //
// [Result / Error types]                                                                         //
// ============================================================================================== //

type IOResult<T = ()> = Result<T, std::io::Error>;

// ============================================================================================== //
// [Verbosity management]                                                                         //
// ============================================================================================== //

/// Defines how verbose the backtrace is supposed to be.
#[derive(Debug, Clone, Copy, PartialEq, Eq, PartialOrd, Ord)]
pub enum Verbosity {
    /// Print a small message including the panic payload and the panic location.
    Minimal,
    /// Everything in `Minimal` and additionally print a backtrace.
    Medium,
    /// Everything in `Medium` plus source snippets for all backtrace locations.
    Full,
}

impl Verbosity {
    /// Get the verbosity level from the `RUST_BACKTRACE` env variable.
    pub fn from_env() -> Self {
        match read_env() {
            Some(ref x) if x == "full" => Verbosity::Full,
            Some(_) => Verbosity::Medium,
            None => Verbosity::Minimal,
        }
    }

    pub fn lib_from_env() -> Self {
        match read_lib_env() {
            Some(ref x) if x == "full" => Verbosity::Full,
            Some(_) => Verbosity::Medium,
            None => Verbosity::Minimal,
        }
    }
}

fn read_lib_env() -> Option<String> {
    env::var("RUST_LIB_BACKTRACE")
        .or_else(|_| env::var("RUST_BACKTRACE"))
        .ok()
}

fn read_env() -> Option<String> {
    env::var("RUST_BACKTRACE").ok()
}
// ============================================================================================== //
// [Panic handler and install logic]                                                              //
// ============================================================================================== //

/// Install a `BacktracePrinter` handler with `::default()` settings.
///
/// This currently is a convenience shortcut for writing
///
/// ```rust
/// use color_backtrace::{BacktracePrinter, default_output_stream};
/// BacktracePrinter::default().install(default_output_stream())
/// ```
pub fn install() {
    BacktracePrinter::default().install(default_output_stream());
}

/// Create the default output stream.
///
/// If stderr is attached to a tty, this is a colorized stderr, else it's
/// a plain (colorless) stderr.
pub fn default_output_stream() -> Box<StandardStream> {
    Box::new(StandardStream::stderr(if atty::is(atty::Stream::Stderr) {
        ColorChoice::Always
    } else {
        ColorChoice::Never
    }))
}

#[deprecated(
    since = "0.4",
    note = "Use `BacktracePrinter::into_panic_handler()` instead."
)]
pub fn create_panic_handler(
    printer: BacktracePrinter,
) -> Box<dyn Fn(&PanicInfo<'_>) + 'static + Sync + Send> {
    let out_stream_mutex = Mutex::new(default_output_stream());
    Box::new(move |pi| {
        let mut lock = out_stream_mutex.lock().unwrap();
        if let Err(e) = printer.print_panic_info(pi, &mut *lock) {
            // Panicking while handling a panic would send us into a deadlock,
            // so we just print the error to stderr instead.
            eprintln!("Error while printing panic: {:?}", e);
        }
    })
}

#[deprecated(since = "0.4", note = "Use `BacktracePrinter::install()` instead.")]
pub fn install_with_settings(printer: BacktracePrinter) {
    std::panic::set_hook(printer.into_panic_handler(default_output_stream()))
}

// ============================================================================================== //
// [Backtrace frame]                                                                              //
// ============================================================================================== //

pub type FilterCallback = dyn Fn(&mut Vec<&Frame>) + Send + Sync + 'static;

#[derive(Debug)]
pub struct Frame {
    pub n: usize,
    pub name: Option<String>,
    pub lineno: Option<u32>,
    pub filename: Option<PathBuf>,
    _private_ctor: (),
}

impl Frame {
    /// Heuristically determine whether the frame is likely to be part of a
    /// dependency.
    ///
    /// If it fails to detect some patterns in your code base, feel free to drop
    /// an issue / a pull request!
    fn is_dependency_code(&self) -> bool {
        const SYM_PREFIXES: &[&str] = &[
            "std::",
            "core::",
            "backtrace::backtrace::",
            "_rust_begin_unwind",
            "color_traceback::",
            "__rust_",
            "___rust_",
            "__pthread",
            "_main",
            "main",
            "__scrt_common_main_seh",
            "BaseThreadInitThunk",
            "_start",
            "__libc_start_main",
            "start_thread",
        ];

        // Inspect name.
        if let Some(ref name) = self.name {
            if SYM_PREFIXES.iter().any(|x| name.starts_with(x)) {
                return true;
            }
        }

        const FILE_PREFIXES: &[&str] = &[
            "/rustc/",
            "src/libstd/",
            "src/libpanic_unwind/",
            "src/libtest/",
        ];

        // Inspect filename.
        if let Some(ref filename) = self.filename {
            let filename = filename.to_string_lossy();
            if FILE_PREFIXES.iter().any(|x| filename.starts_with(x))
                || filename.contains("/.cargo/registry/src/")
            {
                return true;
            }
        }

        false
    }

    /// Heuristically determine whether a frame is likely to be a post panic
    /// frame.
    ///
    /// Post panic frames are frames of a functions called after the actual panic
    /// is already in progress and don't contain any useful information for a
    /// reader of the backtrace.
    fn is_post_panic_code(&self) -> bool {
        const SYM_PREFIXES: &[&str] = &[
            "_rust_begin_unwind",
            "core::result::unwrap_failed",
            "core::panicking::panic_fmt",
            "color_backtrace::create_panic_handler",
            "std::panicking::begin_panic",
            "begin_panic_fmt",
            "failure::backtrace::Backtrace::new",
            "backtrace::capture",
            "failure::error_message::err_msg",
            "<failure::error::Error as core::convert::From<F>>::from",
        ];

        match self.name.as_ref() {
            Some(name) => SYM_PREFIXES.iter().any(|x| name.starts_with(x)),
            None => false,
        }
    }

    /// Heuristically determine whether a frame is likely to be part of language
    /// runtime.
    fn is_runtime_init_code(&self) -> bool {
        const SYM_PREFIXES: &[&str] =
            &["std::rt::lang_start::", "test::run_test::run_test_inner::"];

        let (name, file) = match (self.name.as_ref(), self.filename.as_ref()) {
            (Some(name), Some(filename)) => (name, filename.to_string_lossy()),
            _ => return false,
        };

        if SYM_PREFIXES.iter().any(|x| name.starts_with(x)) {
            return true;
        }

        // For Linux, this is the best rule for skipping test init I found.
        if name == "{{closure}}" && file == "src/libtest/lib.rs" {
            return true;
        }

        false
    }

    fn print_source_if_avail(&self, mut out: impl WriteColor, s: &BacktracePrinter) -> IOResult {
        let (lineno, filename) = match (self.lineno, self.filename.as_ref()) {
            (Some(a), Some(b)) => (a, b),
            // Without a line number and file name, we can't sensibly proceed.
            _ => return Ok(()),
        };

        let file = match File::open(filename) {
            Ok(file) => file,
            Err(ref e) if e.kind() == ErrorKind::NotFound => return Ok(()),
            e @ Err(_) => e?,
        };

        // Extract relevant lines.
        let reader = BufReader::new(file);
        let start_line = lineno - 2.min(lineno - 1);
        let surrounding_src = reader.lines().skip(start_line as usize - 1).take(5);
        for (line, cur_line_no) in surrounding_src.zip(start_line..) {
            if cur_line_no == lineno {
                // Print actual source line with brighter color.
                out.set_color(&s.colors.selected_src_ln)?;
                writeln!(out, "{:>8} > {}", cur_line_no, line?)?;
                out.reset()?;
            } else {
                writeln!(out, "{:>8} │ {}", cur_line_no, line?)?;
            }
        }

        Ok(())
    }

    fn print(&self, i: usize, out: &mut impl WriteColor, s: &BacktracePrinter) -> IOResult {
        let is_dependency_code = self.is_dependency_code();

        // Print frame index.
        write!(out, "{:>2}: ", i)?;

        // Does the function have a hash suffix?
        // (dodging a dep on the regex crate here)
        let name = self.name.as_deref().unwrap_or("<unknown>");
        let has_hash_suffix = name.len() > 19
            && &name[name.len() - 19..name.len() - 16] == "::h"
            && name[name.len() - 16..].chars().all(|x| x.is_digit(16));

        // Print function name.
        out.set_color(if is_dependency_code {
            &s.colors.dependency_code
        } else {
            &s.colors.crate_code
        })?;

        if has_hash_suffix {
            write!(out, "{}", &name[..name.len() - 19])?;
            if s.strip_function_hash {
                writeln!(out)?;
            } else {
                out.set_color(if is_dependency_code {
                    &s.colors.dependency_code_hash
                } else {
                    &s.colors.crate_code_hash
                })?;
                writeln!(out, "{}", &name[name.len() - 19..])?;
            }
        } else {
            writeln!(out, "{}", name)?;
        }

        out.reset()?;

        // Print source location, if known.
        if let Some(ref file) = self.filename {
            let filestr = file.to_str().unwrap_or("<bad utf8>");
            let lineno = self
                .lineno
                .map_or("<unknown line>".to_owned(), |x| x.to_string());
            writeln!(out, "    at {}:{}", filestr, lineno)?;
        } else {
            writeln!(out, "    at <unknown source file>")?;
        }

        // Maybe print source.
        if s.verbosity >= Verbosity::Full {
            self.print_source_if_avail(out, s)?;
        }

        Ok(())
    }
}

/// The default frame filter. Heuristically determines whether a frame is likely to be an
/// uninteresting frame. This filters out post panic frames and runtime init frames and dependency
/// code.
pub fn default_frame_filter(frames: &mut Vec<&Frame>) {
    let top_cutoff = frames
        .iter()
        .rposition(|x| x.is_post_panic_code())
        .map(|x| x + 1)
        .unwrap_or(0);

    let bottom_cutoff = frames
        .iter()
        .position(|x| x.is_runtime_init_code())
        .unwrap_or_else(|| frames.len());

    let rng = top_cutoff..bottom_cutoff;
    frames.retain(|x| rng.contains(&x.n))
}

// ============================================================================================== //
// [BacktracePrinter]                                                                                     //
// ============================================================================================== //

/// Color scheme definition.
#[derive(Debug)]
pub struct ColorScheme {
    pub frames_omitted_msg: ColorSpec,
    pub header: ColorSpec,
    pub msg_loc_prefix: ColorSpec,
    pub src_loc: ColorSpec,
    pub src_loc_separator: ColorSpec,
    pub env_var: ColorSpec,
    pub dependency_code: ColorSpec,
    pub dependency_code_hash: ColorSpec,
    pub crate_code: ColorSpec,
    pub crate_code_hash: ColorSpec,
    pub selected_src_ln: ColorSpec,
}

impl ColorScheme {
    /// Helper to create a new `ColorSpec` & set a few properties in one wash.
    fn cs(fg: Option<Color>, intense: bool, bold: bool) -> ColorSpec {
        let mut cs = ColorSpec::new();
        cs.set_fg(fg);
        cs.set_bold(bold);
        cs.set_intense(intense);
        cs
    }

    /// The classic `color-backtrace` scheme, as shown in the screenshots.
    pub fn classic() -> Self {
        Self {
            frames_omitted_msg: Self::cs(Some(Color::Cyan), true, false),
            header: Self::cs(Some(Color::Red), false, false),
            msg_loc_prefix: Self::cs(Some(Color::Cyan), false, false),
            src_loc: Self::cs(Some(Color::Magenta), false, false),
            src_loc_separator: Self::cs(Some(Color::White), false, false),
            env_var: Self::cs(None, false, true),
            dependency_code: Self::cs(Some(Color::Green), false, false),
            dependency_code_hash: Self::cs(Some(Color::Black), true, false),
            crate_code: Self::cs(Some(Color::Red), true, false),
            crate_code_hash: Self::cs(Some(Color::Black), true, false),
            selected_src_ln: Self::cs(None, false, true),
        }
    }
}

impl Default for ColorScheme {
    fn default() -> Self {
        Self::classic()
    }
}

#[deprecated(since = "0.4", note = "Use `BacktracePrinter` instead.")]
pub type Settings = BacktracePrinter;

/// Pretty-printer for backtraces and [`PanicInfo`](PanicInfo) structs.
pub struct BacktracePrinter {
    message: String,
    verbosity: Verbosity,
    lib_verbosity: Verbosity,
    strip_function_hash: bool,
    is_panic_handler: bool,
    colors: ColorScheme,
    filters: Vec<Box<FilterCallback>>,
}

impl Default for BacktracePrinter {
    fn default() -> Self {
        Self {
            verbosity: Verbosity::from_env(),
            lib_verbosity: Verbosity::lib_from_env(),
            message: "The application panicked (crashed).".to_owned(),
            strip_function_hash: false,
            colors: ColorScheme::classic(),
<<<<<<< HEAD
            is_panic_handler: false,
=======
            filters: vec![Box::new(default_frame_filter)],
>>>>>>> d8660e9e
        }
    }
}

/// Builder functions.
impl BacktracePrinter {
    /// Alias for `BacktracePrinter::default`.
    pub fn new() -> Self {
        Self::default()
    }

    /// Alter the color scheme.
    ///
    /// Defaults to `ColorScheme::classic()`.
    pub fn color_scheme(mut self, colors: ColorScheme) -> Self {
        self.colors = colors;
        self
    }

    /// Controls the "greeting" message of the panic.
    ///
    /// Defaults to `"The application panicked (crashed)"`.
    pub fn message(mut self, message: impl Into<String>) -> Self {
        self.message = message.into();
        self
    }

    /// Controls the verbosity level.
    ///
    /// Defaults to `Verbosity::from_env()`.
    pub fn verbosity(mut self, v: Verbosity) -> Self {
        self.verbosity = v;
        self
    }

<<<<<<< HEAD
    /// Controls the lib verbosity level.
    ///
    /// Defaults to `Verbosity::lib_from_env()`.
    pub fn lib_verbosity(mut self, v: Verbosity) -> Self {
        self.lib_verbosity = v;
        self
    }

    /// Controls whether the hash part of functions is printed stripped.
=======
    /// Controls whether the hash part of functions is stripped.
>>>>>>> d8660e9e
    ///
    /// Defaults to `false`.
    pub fn strip_function_hash(mut self, strip: bool) -> Self {
        self.strip_function_hash = strip;
        self
    }

    /// Add a custom filter to the set of frame filters
    ///
    /// Filters are run in the order they are added.
    ///
    /// # Example
    ///
    /// ```rust
    /// use color_backtrace::{default_output_stream, BacktracePrinter};
    ///
    /// BacktracePrinter::new()
    ///     .add_frame_filter(Box::new(|frames| {
    ///         frames.retain(|x| matches!(&x.name, Some(n) if !n.starts_with("blabla")))
    ///     }))
    ///     .install(default_output_stream());
    /// ```
    pub fn add_frame_filter(mut self, filter: Box<FilterCallback>) -> Self {
        self.filters.push(filter);
        self
    }

    /// Clears all filters associated with this printer, including the default filter
    pub fn clear_frame_filters(mut self) -> Self {
        self.filters.clear();
        self
    }
}

/// Routines for putting the panic printer to use.
impl BacktracePrinter {
    /// Install the `color_backtrace` handler with default settings.
    ///
    /// Output streams can be created via `default_output_stream()` or
    /// using any other stream that implements
    /// [`termcolor::WriteColor`](termcolor::WriteColor).
    pub fn install(self, out: impl WriteColor + Sync + Send + 'static) {
        std::panic::set_hook(self.into_panic_handler(out))
    }

    /// Create a `color_backtrace` panic handler from this panic printer.
    ///
    /// This can be used if you want to combine the handler with other handlers.
    pub fn into_panic_handler(
        self,
        out: impl WriteColor + Sync + Send + 'static,
    ) -> Box<dyn Fn(&PanicInfo<'_>) + 'static + Sync + Send> {
        self.is_panic_handler = true;
        let out_stream_mutex = Mutex::new(out);
        Box::new(move |pi| {
            let mut lock = out_stream_mutex.lock().unwrap();
            if let Err(e) = self.print_panic_info(pi, &mut *lock) {
                // Panicking while handling a panic would send us into a deadlock,
                // so we just print the error to stderr instead.
                eprintln!("Error while printing panic: {:?}", e);
            }
        })
    }

    /// Pretty-prints a [`backtrace::Backtrace`](backtrace::Backtrace) to an output stream.
    pub fn print_trace(&self, trace: &backtrace::Backtrace, out: &mut impl WriteColor) -> IOResult {
        writeln!(out, "{:━^80}", " BACKTRACE ")?;

        // Collect frame info.
        let frames: Vec<_> = trace
            .frames()
            .iter()
            .flat_map(|frame| frame.symbols())
            .zip(1usize..)
            .map(|(sym, n)| Frame {
                name: sym.name().map(|x| x.to_string()),
                lineno: sym.lineno(),
                filename: sym.filename().map(|x| x.into()),
                n,
                _private_ctor: (),
            })
            .collect();

        let mut filtered_frames = frames.iter().collect();
        for filter in &self.filters {
            filter(&mut filtered_frames);
        }

        if filtered_frames.is_empty() {
            // TODO: Would probably look better centered.
            return writeln!(out, "<empty backtrace>");
        }

        // Don't let filters mess with the order.
        filtered_frames.sort_by_key(|x| x.n);

        macro_rules! print_hidden {
            ($n:expr) => {
                out.set_color(&self.colors.frames_omitted_msg)?;
                let n = $n;
                let text = format!(
                    "{decorator} {n} frame{plural} hidden {decorator}",
                    n = n,
                    plural = if n == 1 { "" } else { "s" },
                    decorator = "⋮",
                );
                writeln!(out, "{:^80}", text)?;
                out.reset()?;
            };
        }

        let mut last_n = 0;
        for frame in &filtered_frames {
            let frame_delta = frame.n - last_n - 1;
            if frame_delta != 0 {
                print_hidden!(frame_delta);
            }
            frame.print(frame.n, out, self)?;
            last_n = frame.n;
        }

        let last_filtered_n = filtered_frames.last().unwrap().n;
        let last_unfiltered_n = frames.last().unwrap().n;
        if last_filtered_n < last_unfiltered_n {
            print_hidden!(last_unfiltered_n - last_filtered_n);
        }

        Ok(())
    }

    /// Extracts the internal `backtrace::Backtrace` from a `failure::Backtrace` and prints it, if
    /// one exists. Prints that a backtrace was not capture if one is not found.
    #[cfg(feature = "failure-bt")]
    pub unsafe fn print_failure_trace(
        &self,
        trace: &::failure::Backtrace,
        out: &mut impl WriteColor,
    ) -> IOResult {
        let internal = failure::backdoortrace(trace);

        if let Some(internal) = internal {
            self.print_trace(internal, out)
        } else {
            writeln!(out, "<failure backtrace not captured>")
        }
    }

    /// Pretty-print a backtrace to a `String`, using VT100 color codes.
    pub fn format_trace_to_string(&self, trace: &backtrace::Backtrace) -> IOResult<String> {
        // TODO: should we implicitly enable VT100 support on Windows here?
        let mut ansi = Ansi::new(vec![]);
        self.print_trace(trace, &mut ansi)?;
        Ok(String::from_utf8(ansi.into_inner()).unwrap())
    }

    /// Pretty-prints a [`PanicInfo`](PanicInfo) struct to an output stream.
    pub fn print_panic_info(&self, pi: &PanicInfo, out: &mut impl WriteColor) -> IOResult {
        out.set_color(&self.colors.header)?;
        writeln!(out, "{}", self.message)?;
        out.reset()?;

        // Print panic message.
        let payload = pi
            .payload()
            .downcast_ref::<String>()
            .map(String::as_str)
            .or_else(|| pi.payload().downcast_ref::<&str>().cloned())
            .unwrap_or("<non string panic payload>");

        write!(out, "Message:  ")?;
        out.set_color(&self.colors.msg_loc_prefix)?;
        writeln!(out, "{}", payload)?;
        out.reset()?;

        // If known, print panic location.
        write!(out, "Location: ")?;
        if let Some(loc) = pi.location() {
            out.set_color(&self.colors.src_loc)?;
            write!(out, "{}", loc.file())?;
            out.set_color(&self.colors.src_loc_separator)?;
            write!(out, ":")?;
            out.set_color(&self.colors.src_loc)?;
            writeln!(out, "{}", loc.line())?;
            out.reset()?;
        } else {
            writeln!(out, "<unknown>")?;
        }

        // Print some info on how to increase verbosity.
        if self.current_verbosity() == Verbosity::Minimal {
            write!(out, "\nBacktrace omitted. Run with ")?;
            out.set_color(&self.colors.env_var)?;
            write!(out, "RUST_BACKTRACE=1")?;
            out.reset()?;
            writeln!(out, " environment variable to display it.")?;
        }
        if self.current_verbosity <= Verbosity::Medium {
            if self.current_verbosity == Verbosity::Medium {
                // If exactly medium, no newline was printed before.
                writeln!(out)?;
            }

            write!(out, "Run with ")?;
            out.set_color(&self.colors.env_var)?;
            write!(out, "RUST_BACKTRACE=full")?;
            out.reset()?;
            writeln!(out, " to include source snippets.")?;
        }

        if self.current_verbosity >= Verbosity::Medium {
            self.print_trace(&backtrace::Backtrace::new(), out)?;
        }

        Ok(())
    }

    fn current_verbosity(&self) -> Verbosity {
        if self.is_panic_handler {
            self.verbosity
        } else {
            self.lib_verbosity
        }
    }
}

// ============================================================================================== //
// [Deprecated routines for backward compat]                                                      //
// ============================================================================================== //

#[deprecated(since = "0.4", note = "Use `BacktracePrinter::print_trace` instead`")]
pub fn print_backtrace(trace: &backtrace::Backtrace, s: &mut BacktracePrinter) -> IOResult {
    s.print_trace(trace, &mut default_output_stream())
}

#[deprecated(
    since = "0.4",
    note = "Use `BacktracePrinter::print_panic_info` instead`"
)]
pub fn print_panic_info(pi: &PanicInfo, s: &mut BacktracePrinter) -> IOResult {
    s.print_panic_info(pi, &mut default_output_stream())
}

// ============================================================================================== //<|MERGE_RESOLUTION|>--- conflicted
+++ resolved
@@ -450,11 +450,8 @@
             message: "The application panicked (crashed).".to_owned(),
             strip_function_hash: false,
             colors: ColorScheme::classic(),
-<<<<<<< HEAD
             is_panic_handler: false,
-=======
             filters: vec![Box::new(default_frame_filter)],
->>>>>>> d8660e9e
         }
     }
 }
@@ -490,7 +487,6 @@
         self
     }
 
-<<<<<<< HEAD
     /// Controls the lib verbosity level.
     ///
     /// Defaults to `Verbosity::lib_from_env()`.
@@ -499,10 +495,7 @@
         self
     }
 
-    /// Controls whether the hash part of functions is printed stripped.
-=======
     /// Controls whether the hash part of functions is stripped.
->>>>>>> d8660e9e
     ///
     /// Defaults to `false`.
     pub fn strip_function_hash(mut self, strip: bool) -> Self {
